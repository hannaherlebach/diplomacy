""""Code for no-press policies to play Welfare Diplomacy against language models.

These policies are modifications on a network policy trained for Standard Diplomacy.
The algorithm used for the network policy is FPPI-2.
See https://arxiv.org/abs/2006.04635 for more details."""

import os
import numpy as np
from functools import partial
import logging
import argparse
from typing import Any, Sequence, Tuple

import sys

sys.path.append(
    "/Users/hannaherlebach/research/welfare-diplomacy/welfare_diplomacy_baselines/"
)

from network import config, network_policy, parameter_provider
from environment import diplomacy_state, game_runner, mila_actions, action_utils
from environment import observation_utils as utils

from baselines import disband_policies

# from diplomacy.engine.map import Map
# welfare_map = Map("standard_welfare")  # Errors on first repo use

from diplomacy.engine.game import Game

class SwitchPolicy:
<<<<<<< HEAD
    """A policy that switches from the network policy to disbanding policy after a certain number of years.
    If year_to_switch = n, then the disbanding policy will start taking effect in the adjustment phase of year n.
    
    Args:
        disband_policy: instance of the chosen disbanding policy
        year_to_switch: int, year in which to switch to disbanding policy"""
    
=======
    """A policy that switches from the network policy to disbanding policy after a certain number of years."""

>>>>>>> a2d81d06
    def __init__(self, disband_policy, year_to_switch=None):
        self.disband = False
        self.disband_policy = disband_policy
        self.network_policy = get_network_policy_instance()
        self.year = 0

        if year_to_switch is None:
            year_to_switch = float("inf")
        self.year_to_switch = year_to_switch

    def reset(self):
        self.network_policy.reset()
        self.disband_policy.reset()

    def actions(self, slots_list, observation, legal_actions):
        season = observation.season
        if season == utils.Season.BUILDS:
            if self.year == self.year_to_switch:
                self.disband = True
            self.year += 1

        if not self.disband:
            # Run network policy
            actions = self.network_policy.actions(
                slots_list, observation, legal_actions
            )
        else:
            # Run disband policy
            actions = self.disband_policy.actions(
                slots_list, observation, legal_actions
            )

        return actions

<<<<<<< HEAD
def get_network_policy_instance(algorithm='FPPI2', file_path='/Users/hannaherlebach/research/diplomacy_parameters/'):
    """Returns a network policy instance.
     
    By default all experiments should use the FFPI-2 parameters, but the SL parameters are also available.
    
=======

def get_network_policy_instance(
    algorithm="FPPI2", file_path="/Users/hannaherlebach/research/diplomacy_parameters/"
):
    """Returns a network policy instance, using SL or FFPI-2 parameters.

>>>>>>> a2d81d06
    Args:
        algorithm: str in ['SL', 'FFPI2']
        file_path: str, path to directory containing the parameters"""

    if algorithm == "SL":
        params = "sl_params.npz"
    elif algorithm == "FPPI2":
        params = "fppi2_params.npz"
    else:
        raise ValueError("Algorithm must be SL or FFPI2.")
    with open(os.path.join(file_path, params), "rb") as f:
        provider = parameter_provider.ParameterProvider(f)

    network_info = config.get_config()
    network_handler = parameter_provider.SequenceNetworkHandler(
        network_cls=network_info.network_class,
        network_config=network_info.network_kwargs,
        parameter_provider=provider,
        rng_seed=42,
    )
    network_policy_instance = network_policy.Policy(
        network_handler=network_handler,
        num_players=7,
        temperature=0.1,
        calculate_all_policies=False,
    )

    return network_policy_instance


policy_map = {
    0: lambda: SwitchPolicy(disband_policies.InstantDisbandPolicy(), year_to_switch=0),
    1: lambda: SwitchPolicy(disband_policies.InstantDisbandPolicy(), year_to_switch=1),
    2: lambda: SwitchPolicy(disband_policies.InstantDisbandPolicy(), year_to_switch=2),
    3: lambda: SwitchPolicy(disband_policies.InstantDisbandPolicy(), year_to_switch=3),
    10: lambda: SwitchPolicy(disband_policies.RandomDisbandPolicy(p=0.5), year_to_switch=0),
    11: lambda: SwitchPolicy(disband_policies.RandomDisbandPolicy(p=0.5), year_to_switch=1),
    12: lambda: SwitchPolicy(disband_policies.RandomDisbandPolicy(p=0.5), year_to_switch=2),
    13: lambda: SwitchPolicy(disband_policies.RandomDisbandPolicy(p=0.5), year_to_switch=3),
    20: lambda: SwitchPolicy(disband_policies.SmartDisbandPolicy(num_to_disband=1), year_to_switch=0),
    21: lambda: SwitchPolicy(disband_policies.SmartDisbandPolicy(num_to_disband=1), year_to_switch=1),
    22: lambda: SwitchPolicy(disband_policies.SmartDisbandPolicy(num_to_disband=1), year_to_switch=2),
    23: lambda: SwitchPolicy(disband_policies.SmartDisbandPolicy(num_to_disband=1), year_to_switch=3),
}


# Test on DM setup
def main():
    game_instance = Game()
    initial_state = diplomacy_state.WelfareDiplomacyState(game_instance)
    policies = (
        SwitchPolicy(disband_policies.SmartDisbandPolicy(), year_to_switch=1),
    )  # (SwitchPolicy(disband_policy = disband_policies.InstantDisbandPolicy(), year_to_switch=1),)
    slots_to_policies = [0] * 7
    trajectory = game_runner.run_game(
        state=initial_state,
        policies=policies,
        slots_to_policies=slots_to_policies,
<<<<<<< HEAD
        max_years = 3
=======
        max_years=2,
>>>>>>> a2d81d06
    )


if __name__ == "__main__":
    main()<|MERGE_RESOLUTION|>--- conflicted
+++ resolved
@@ -28,19 +28,15 @@
 
 from diplomacy.engine.game import Game
 
+
 class SwitchPolicy:
-<<<<<<< HEAD
     """A policy that switches from the network policy to disbanding policy after a certain number of years.
     If year_to_switch = n, then the disbanding policy will start taking effect in the adjustment phase of year n.
-    
+
     Args:
         disband_policy: instance of the chosen disbanding policy
         year_to_switch: int, year in which to switch to disbanding policy"""
-    
-=======
-    """A policy that switches from the network policy to disbanding policy after a certain number of years."""
 
->>>>>>> a2d81d06
     def __init__(self, disband_policy, year_to_switch=None):
         self.disband = False
         self.disband_policy = disband_policy
@@ -75,20 +71,14 @@
 
         return actions
 
-<<<<<<< HEAD
-def get_network_policy_instance(algorithm='FPPI2', file_path='/Users/hannaherlebach/research/diplomacy_parameters/'):
-    """Returns a network policy instance.
-     
-    By default all experiments should use the FFPI-2 parameters, but the SL parameters are also available.
-    
-=======
 
 def get_network_policy_instance(
     algorithm="FPPI2", file_path="/Users/hannaherlebach/research/diplomacy_parameters/"
 ):
-    """Returns a network policy instance, using SL or FFPI-2 parameters.
+    """Returns a network policy instance.
 
->>>>>>> a2d81d06
+    By default all experiments should use the FFPI-2 parameters, but the SL parameters are also available.
+
     Args:
         algorithm: str in ['SL', 'FFPI2']
         file_path: str, path to directory containing the parameters"""
@@ -124,14 +114,30 @@
     1: lambda: SwitchPolicy(disband_policies.InstantDisbandPolicy(), year_to_switch=1),
     2: lambda: SwitchPolicy(disband_policies.InstantDisbandPolicy(), year_to_switch=2),
     3: lambda: SwitchPolicy(disband_policies.InstantDisbandPolicy(), year_to_switch=3),
-    10: lambda: SwitchPolicy(disband_policies.RandomDisbandPolicy(p=0.5), year_to_switch=0),
-    11: lambda: SwitchPolicy(disband_policies.RandomDisbandPolicy(p=0.5), year_to_switch=1),
-    12: lambda: SwitchPolicy(disband_policies.RandomDisbandPolicy(p=0.5), year_to_switch=2),
-    13: lambda: SwitchPolicy(disband_policies.RandomDisbandPolicy(p=0.5), year_to_switch=3),
-    20: lambda: SwitchPolicy(disband_policies.SmartDisbandPolicy(num_to_disband=1), year_to_switch=0),
-    21: lambda: SwitchPolicy(disband_policies.SmartDisbandPolicy(num_to_disband=1), year_to_switch=1),
-    22: lambda: SwitchPolicy(disband_policies.SmartDisbandPolicy(num_to_disband=1), year_to_switch=2),
-    23: lambda: SwitchPolicy(disband_policies.SmartDisbandPolicy(num_to_disband=1), year_to_switch=3),
+    10: lambda: SwitchPolicy(
+        disband_policies.RandomDisbandPolicy(p=0.5), year_to_switch=0
+    ),
+    11: lambda: SwitchPolicy(
+        disband_policies.RandomDisbandPolicy(p=0.5), year_to_switch=1
+    ),
+    12: lambda: SwitchPolicy(
+        disband_policies.RandomDisbandPolicy(p=0.5), year_to_switch=2
+    ),
+    13: lambda: SwitchPolicy(
+        disband_policies.RandomDisbandPolicy(p=0.5), year_to_switch=3
+    ),
+    20: lambda: SwitchPolicy(
+        disband_policies.SmartDisbandPolicy(num_to_disband=1), year_to_switch=0
+    ),
+    21: lambda: SwitchPolicy(
+        disband_policies.SmartDisbandPolicy(num_to_disband=1), year_to_switch=1
+    ),
+    22: lambda: SwitchPolicy(
+        disband_policies.SmartDisbandPolicy(num_to_disband=1), year_to_switch=2
+    ),
+    23: lambda: SwitchPolicy(
+        disband_policies.SmartDisbandPolicy(num_to_disband=1), year_to_switch=3
+    ),
 }
 
 
@@ -147,11 +153,7 @@
         state=initial_state,
         policies=policies,
         slots_to_policies=slots_to_policies,
-<<<<<<< HEAD
-        max_years = 3
-=======
-        max_years=2,
->>>>>>> a2d81d06
+        max_years=3,
     )
 
 
