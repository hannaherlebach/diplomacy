"""Hard-coded policies for disbanding units, to be combined with SD network policies to create policies for WD."""
import os
import numpy as np
from functools import partial
import logging
import argparse
from typing import Any, Sequence, Tuple

from network import config, network_policy, parameter_provider
from environment import (
    diplomacy_state,
    game_runner,
    mila_actions,
    action_utils,
    province_order,
    human_readable_actions,
)
from environment import observation_utils as utils

# from diplomacy.engine.map import Map
# welfare_map = Map('standard_welfare')  # Errors on first repo use

<<<<<<< HEAD
adjacency_matrix = province_order.build_adjacency(province_order.get_mdf_content(province_order.MapMDF.STANDARD_MAP)) # a num_provinces by num_provinces array of 0s and 1s indicating province adjacency
=======
adjacency_matrix = province_order.build_adjacency(
    province_order.get_mdf_content(province_order.MapMDF.BICOASTAL_MAP)
)  # a num_provinces by num_provinces array of 0s and 1s indicating province adjacency
>>>>>>> a2d81d06


class InstantDisbandPolicy:
    """Policy which disbands immediately."""

    def __init__(self):
        self.turn_num = 0
        self.disbanded = False

    def reset(self):
        pass

    def actions(self, slots_list, observation, legal_actions):
        board = observation.board
        season = observation.season

        units = board[:, 3:10]
        dislodgeds = board[:, 16:23]

        actions = [set() for _ in slots_list]

        if not self.disbanded:
            if season == utils.Season.BUILDS:
                for i, power_ix in enumerate(slots_list):
                    units_power = units[:, power_ix]
                    dislodgeds_power = dislodgeds[:, power_ix]
                    unit_area_ids = np.where(units_power == 1)[0]
                    disldoged_area_ids = np.where(dislodgeds_power == 1)[0]
                    all_area_ids = np.concatenate((unit_area_ids, disldoged_area_ids))

                    for area_id in all_area_ids:
                        # Construct disband action for unit
                        province_id, area_ix = utils.province_id_and_area_index(area_id)
                        coast_flag = 1 if area_ix > 0 else 0
                        province_tuple = (province_id, coast_flag)

                        disband_action = action_utils.construct_action(
                            8, province_tuple, None, None
                        )

                        # Add disband action to actions with probability p
                        actions[i].add(disband_action)

                self.disbanded = True
            # In all other phases, hold
        actions = [list(action_set) for action_set in actions]

        return [
            actions,
            {"values": None, "policy": None, "actions": None},
        ]  # fill out this shit later


class RandomDisbandPolicy:
    """Agent which disbands units randomly in BUILD phases, and holds otherwise."""

    def __init__(self, p=0.5):
        self.p = p

    def reset(self):
        pass

    def actions(self, slots_list, observation, legal_actions):
        """Produces a list of lists of actions, one for each slot.

        Args:
            slots_list: a list of slots (power indices) this policy should produce actions for.
        """

        board = observation.board
        season = observation.season

        units = board[:, 3:10]
        dislodgeds = board[:, 16:23]

        actions = [[] for _ in slots_list]

        if season == utils.Season.BUILDS:
            for i, power_ix in enumerate(slots_list):
                units_power = units[:, power_ix]
                dislodgeds_power = dislodgeds[:, power_ix]
                unit_area_ids = np.where(units_power == 1)[0]
                disldoged_area_ids = np.where(dislodgeds_power == 1)[0]
                all_area_ids = np.concatenate((unit_area_ids, disldoged_area_ids))

                for area_id in all_area_ids:
                    # Construct disband action for unit
                    province_id, area_ix = utils.province_id_and_area_index(area_id)
                    coast_flag = 1 if area_ix > 0 else 0
                    province_tuple = (province_id, coast_flag)

                    disband_action = action_utils.construct_action(
                        8, province_tuple, None, None
                    )

                    # Add disband action to actions with probability p
                    if np.random.uniform() < self.p:
                        actions[i].append(disband_action)

        # In all other phases, hold

        return [
            actions,
            {"values": None, "policy": None, "actions": None},
        ]  # fill out this shit later


# Unfinished
class SmartDisbandPolicy:
    """Agent which disbands the units with fewest adjacent (enemy) units first.

    Args:
        num_to_disband: Number of units to disband per BUILDS phase."""

    def __init__(self, num_to_disband=1):
        self.num_to_disband = num_to_disband

    def reset(self):
        pass

    def actions(self, slots_list, observation, legal_actions):
        board = observation.board
        season = observation.season

        actions = [[] for _ in slots_list]

        if season == utils.Season.BUILDS:
            for i, power_ix in enumerate(slots_list):
                sorted_units = sort_units_by_adjacency(power_ix, board)
                to_disband = min(self.num_to_disband, len(sorted_units))
                units_to_disband = sorted_units[:to_disband]
                for unit in units_to_disband:
                    province_id, area_ix = utils.province_id_and_area_index(unit)
                    coast_flag = 1 if area_ix > 0 else 0
                    province_tuple = (province_id, coast_flag)
                    action = action_utils.construct_action(8, province_tuple, None, None)
                    actions[i].append(action)

        # In all other phases, hold

        return [
            actions,
            {"values": None, "policy": None, "actions": None},
        ]  # fill out this shit later


def get_adjacent_provinces(province: utils.ProvinceID, adjacency: np.array):
    """Returns a list of ProvinceIDs of adjacent provinces for the given province.

    Args:
        province: integer denoting ProvinceID in [0, 1, ..., 74]
        adjacency: a num_provinces by num_provinces adjacency matrix

    Returns:
        A list of ProvinceIDs."""
<<<<<<< HEAD
    
    adjacent_provinces = np.nonzero(adjacency[province, :])[0]
=======

    adjacent_provinces = np.nonzero(adjacency[province, :])
>>>>>>> a2d81d06
    return list(adjacent_provinces)


def get_unit_adjacency(
    province: utils.ProvinceID, unit_owner: int, board: np.array, ignore_own=True
):
    """Returns the number of units in adjacent provinces to the given unit.

    Args:
        province: int in [0, 1, ..., 74], the province ID of the unit.
        unit_owner: int in [0, 1, ..., 6], the power index of the unit's owner.
        board: the current board state.
        ignore_own: if True, only count enemy units. If False, include own units.

    Returns:
        An integer."""

    adj_count = 0
    adj_provinces = get_adjacent_provinces(province, adjacency_matrix)

    for adj in adj_provinces:
        owner = utils.unit_power(adj, board)
        if ignore_own and owner != unit_owner or not ignore_own and owner is not None:
            adj_count += 1

    return adj_count


def sort_units_by_adjacency(power: int, board: np.array, ignore_own=True):
    """Returns a list of the area IDs of all of a power's units, sorted by the number of adjacent units (in ascending order).

    Args:
        power: int in [0, 1, ... 6], the power index of the power whose units are to be sorted.
        board: the current board state.
        ignore_own: if True, only count enemy units. If False, include own units.

    Returns:
<<<<<<< HEAD
        A list of area IDs (integers in [0, 1, ...80])."""
    
    units = set(np.nonzero(board[:, 3 + power])[0])
    dislodgeds = set(np.nonzero(board[:, 16 + power])[0])
    unit_areas = units | dislodgeds
=======
        A list of area IDs."""

    unit_areas = set(
        np.nonzero(board[:, 3 + power]) | set(np.nonzero(board[:, 16 + power]))
    )
>>>>>>> a2d81d06

    adjacencies = {}

    for area in list(unit_areas):
        province = utils.province_id_and_area_index(area)[0]
        adjacencies[area] = get_unit_adjacency(province, power, board, ignore_own)

<<<<<<< HEAD
    sorted_units = [area for area, _ in sorted(adjacencies.items(), key=lambda item: item[1])]
    # print('power', power, f'{sorted_units=}', f'{adjacencies=}')
    
=======
    sorted_units = [
        area for area, _ in sorted(adjacencies.items(), key=lambda item: item[1])
    ]

>>>>>>> a2d81d06
    return sorted_units<|MERGE_RESOLUTION|>--- conflicted
+++ resolved
@@ -20,13 +20,7 @@
 # from diplomacy.engine.map import Map
 # welfare_map = Map('standard_welfare')  # Errors on first repo use
 
-<<<<<<< HEAD
 adjacency_matrix = province_order.build_adjacency(province_order.get_mdf_content(province_order.MapMDF.STANDARD_MAP)) # a num_provinces by num_provinces array of 0s and 1s indicating province adjacency
-=======
-adjacency_matrix = province_order.build_adjacency(
-    province_order.get_mdf_content(province_order.MapMDF.BICOASTAL_MAP)
-)  # a num_provinces by num_provinces array of 0s and 1s indicating province adjacency
->>>>>>> a2d81d06
 
 
 class InstantDisbandPolicy:
@@ -182,13 +176,8 @@
 
     Returns:
         A list of ProvinceIDs."""
-<<<<<<< HEAD
     
     adjacent_provinces = np.nonzero(adjacency[province, :])[0]
-=======
-
-    adjacent_provinces = np.nonzero(adjacency[province, :])
->>>>>>> a2d81d06
     return list(adjacent_provinces)
 
 
@@ -226,19 +215,11 @@
         ignore_own: if True, only count enemy units. If False, include own units.
 
     Returns:
-<<<<<<< HEAD
         A list of area IDs (integers in [0, 1, ...80])."""
     
     units = set(np.nonzero(board[:, 3 + power])[0])
     dislodgeds = set(np.nonzero(board[:, 16 + power])[0])
     unit_areas = units | dislodgeds
-=======
-        A list of area IDs."""
-
-    unit_areas = set(
-        np.nonzero(board[:, 3 + power]) | set(np.nonzero(board[:, 16 + power]))
-    )
->>>>>>> a2d81d06
 
     adjacencies = {}
 
@@ -246,14 +227,7 @@
         province = utils.province_id_and_area_index(area)[0]
         adjacencies[area] = get_unit_adjacency(province, power, board, ignore_own)
 
-<<<<<<< HEAD
     sorted_units = [area for area, _ in sorted(adjacencies.items(), key=lambda item: item[1])]
     # print('power', power, f'{sorted_units=}', f'{adjacencies=}')
     
-=======
-    sorted_units = [
-        area for area, _ in sorted(adjacencies.items(), key=lambda item: item[1])
-    ]
-
->>>>>>> a2d81d06
     return sorted_units